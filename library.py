import contextlib
import csv
import logging
import os
import re
import shlex
import sqlite3
import time
from datetime import datetime as dt
from enum import Enum
from ntpath import join
from pathlib import Path
from threading import Thread
import zipfile

import requests
import wx

from .events import (
    MessageEvent,
    PopulateFootprintListEvent,
    ResetGaugeEvent,
    UpdateGaugeEvent,
)
from .helpers import PLUGIN_PATH, natural_sort_collation


class LibraryState(Enum):
    INITIALIZED = 0
    UPDATE_NEEDED = 1
    DOWNLOAD_RUNNING = 2


class Library:
    """A storage class to get data from a sqlite database and write it back"""

    # no longer works
    CSV_URL = "https://jlcpcb.com/componentSearch/uploadComponentInfo"

    def __init__(self, parent):
        self.logger = logging.getLogger(__name__)
        self.parent = parent
        self.order_by = "LCSC Part"
        self.order_dir = "ASC"
        self.datadir = os.path.join(PLUGIN_PATH, "jlcpcb")
        self.dbfile = os.path.join(self.datadir, "parts.db")
        self.state = None
        self.category_map = {}
        self.setup()
        self.check_library()

    def setup(self):
        """Check if folders and database exist, setup if not"""
        if not os.path.isdir(self.datadir):
            self.logger.info(
                "Data directory 'jlcpcb' does not exist and will be created."
            )
            Path(self.datadir).mkdir(parents=True, exist_ok=True)

    def check_library(self):
        """Check if the database file exists, if not trigger update"""
        if not os.path.isfile(self.dbfile) or os.path.getsize(self.dbfile) == 0:
            self.state = LibraryState.UPDATE_NEEDED
        else:
            self.state = LibraryState.INITIALIZED

    def set_order_by(self, n):
        """Set which value we want to order by when getting data from the database"""
        order_by = [
            "LCSC Part",
            "MFR.Part",
            "Package",
            "Solder Joint",
            "Library Type",
            "Manufacturer",
            "Description",
            "Price",
            "Stock",
        ]
        if self.order_by == order_by[n] and self.order_dir == "ASC":
            self.order_dir = "DESC"
        else:
            self.order_by = order_by[n]
            self.order_dir = "ASC"

    def search(self, parameters):
        """Search the database for parts that meet the given parameters."""
        columns = [
            "LCSC Part",
            "MFR.Part",
            "Package",
            "Solder Joint",
            "Library Type",
            "Manufacturer",
            "Description",
            "Price",
            "Stock",
        ]
        s = ",".join(f'"{c}"' for c in columns)
        query = f"SELECT {s} FROM parts WHERE "

        try:
            keywords = shlex.split(parameters["keyword"])
        except ValueError as e:
            self.logger.error("Can't split keyword: %s", str(e))

        keyword_columns = [
            "LCSC Part",
            "Description",
            "MFR.Part",
            "Package",
            "Manufacturer",
        ]
        query_chunks = []
        for kw in keywords:
            q = " OR ".join(f'"{c}" LIKE "%{kw}%"' for c in keyword_columns)
            query_chunks.append(f"({q})")

        if "manufacturer" in parameters and parameters["manufacturer"] != "":
            p = parameters["manufacturer"]
            query_chunks.append(f'"Manufacturer" LIKE "{p}"')
        if "package" in parameters and parameters["package"] != "":
            p = parameters["package"]
            query_chunks.append(f'"Package" LIKE "{p}"')
        if "category" in parameters and parameters["category"] != "":
            p = parameters["category"]
            query_chunks.append(f'"First Category" LIKE "{p}"')
        if "subcategory" in parameters and parameters["subcategory"] != "":
            p = parameters["subcategory"]
            query_chunks.append(f'"Second Category" LIKE "{p}"')
        if "part_no" in parameters and parameters["part_no"] != "":
            p = parameters["part_no"]
            query_chunks.append(f'"MFR.Part" LIKE "{p}"')
        if "solder_joints" in parameters and parameters["solder_joints"] != "":
            p = parameters["solder_joints"]
            query_chunks.append(f'"Solder Joint" LIKE "{p}"')

        library_types = []
        if parameters["basic"]:
            library_types.append('"Basic"')
        if parameters["extended"]:
            library_types.append('"Extended"')
        if library_types:
            query_chunks.append(f'"Library Type" IN ({",".join(library_types)})')

        if parameters["stock"]:
            query_chunks.append(f'"Stock" > "0"')

        if not query_chunks:
            return []

        query += " AND ".join(query_chunks)
        query += f' ORDER BY "{self.order_by}" COLLATE naturalsort {self.order_dir}'
        query += " LIMIT 1000"

        with contextlib.closing(sqlite3.connect(self.dbfile)) as con:
            con.create_collation("naturalsort", natural_sort_collation)
            with con as cur:
                return cur.execute(query).fetchall()

    def delete_parts_table(self):
        """Delete the parts table."""
        with contextlib.closing(sqlite3.connect(self.dbfile)) as con:
            with con as cur:
                cur.execute(f"DROP TABLE IF EXISTS parts")
                cur.commit()

    def create_meta_table(self):
        """Create the meta table."""
        with contextlib.closing(sqlite3.connect(self.dbfile)) as con:
            with con as cur:
                cur.execute(
                    f"CREATE TABLE IF NOT EXISTS meta ('filename', 'size', 'partcount', 'date', 'last_update')"
                )
                cur.commit()

    def create_rotation_table(self):
        """Create the rotation table."""
        with contextlib.closing(sqlite3.connect(self.dbfile)) as con:
            with con as cur:
                cur.execute(
                    f"CREATE TABLE IF NOT EXISTS rotation ('regex', 'correction')"
                )
                cur.commit()

    def get_correction_data(self, regex):
        """Get the correction data by its regex."""
        with contextlib.closing(sqlite3.connect(self.dbfile)) as con:
            with con as cur:
                return cur.execute(
                    f"SELECT * FROM rotation WHERE regex = '{regex}'"
                ).fetchone()

    def delete_correction_data(self, regex):
        """Delete a correction from the database."""
        with contextlib.closing(sqlite3.connect(self.dbfile)) as con:
            with con as cur:
                cur.execute(f"DELETE FROM rotation WHERE regex = '{regex}'")
                cur.commit()

    def update_correction_data(self, regex, rotation):
        """Update a correction in the database."""
        with contextlib.closing(sqlite3.connect(self.dbfile)) as con:
            with con as cur:
                cur.execute(
                    f"UPDATE rotation SET correction = '{rotation}' WHERE regex = '{regex}'"
                )
                cur.commit()

    def insert_correction_data(self, regex, rotation):
        """Insert a correction into the database."""
        with contextlib.closing(sqlite3.connect(self.dbfile)) as con:
            with con as cur:
                cur.execute(
                    f"INSERT INTO rotation VALUES (?, ?)",
                    (regex, rotation),
                )
                cur.commit()

    def get_all_correction_data(self):
        """get all corrections from the database."""
        with contextlib.closing(sqlite3.connect(self.dbfile)) as con:
            with con as cur:
                try:
                    result = cur.execute(
                        f"SELECT * FROM rotation ORDER BY regex ASC"
                    ).fetchall()
                    return [list(c) for c in result]
                except sqlite3.OperationalError:
                    return []

    def create_mapping_table(self):
        """Create the mapping table."""
        with contextlib.closing(sqlite3.connect(self.dbfile)) as con:
            with con as cur:
                cur.execute(
                    f"CREATE TABLE IF NOT EXISTS mapping ('footprint', 'value', 'LCSC')"
                )
                cur.commit()

    def get_mapping_data(self, footprint, value):
        """Get the mapping data by its regex."""
        with contextlib.closing(sqlite3.connect(self.dbfile)) as con:
            with con as cur:
                return cur.execute(
                    f"SELECT * FROM mapping WHERE footprint = '{footprint}' AND value = '{value}'"
                ).fetchone()

    def delete_mapping_data(self, footprint, value):
        """Delete a mapping from the database."""
        with contextlib.closing(sqlite3.connect(self.dbfile)) as con:
            with con as cur:
                cur.execute(
                    f"DELETE FROM mapping WHERE footprint = '{footprint}' AND value = '{value}'"
                )
                cur.commit()

    def update_mapping_data(self, footprint, value, LCSC):
        """Update a mapping in the database."""
        with contextlib.closing(sqlite3.connect(self.dbfile)) as con:
            with con as cur:
                cur.execute(
                    f"UPDATE mapping SET LCSC = '{LCSC}' WHERE footprint = '{footprint}' AND value = '{value}'"
                )
                cur.commit()

    def insert_mapping_data(self, footprint, value, LCSC):
        """Insert a mapping into the database."""
        with contextlib.closing(sqlite3.connect(self.dbfile)) as con:
            with con as cur:
                cur.execute(
                    f"INSERT INTO mapping VALUES (?, ?, ?)",
                    (footprint, value, LCSC),
                )
                cur.commit()

    def get_all_mapping_data(self):
        """get all mapping from the database."""
        with contextlib.closing(sqlite3.connect(self.dbfile)) as con:
            with con as cur:
                return [
                    list(c)
                    for c in cur.execute(
                        f"SELECT * FROM mapping ORDER BY footprint ASC"
                    ).fetchall()
                ]

    def update_meta_data(self, filename, size, partcount, date, last_update):
        """Update the meta data table."""
        with contextlib.closing(sqlite3.connect(self.dbfile)) as con:
            with con as cur:
                cur.execute(f"DELETE from meta")
                cur.commit()
                cur.execute(
                    f"INSERT INTO meta VALUES (?, ?, ?, ?, ?)",
                    (filename, size, partcount, date, last_update),
                )
                cur.commit()

    def create_parts_table(self, columns):
        """Create the parts table."""
        with contextlib.closing(sqlite3.connect(self.dbfile)) as con:
            with con as cur:
                cols = ",".join([f" '{c}'" for c in columns])
                cur.execute(f"CREATE TABLE IF NOT EXISTS parts ({cols})")
                cur.commit()

    def insert_parts(self, data, cols):
        """Insert many parts at once."""
        with contextlib.closing(sqlite3.connect(self.dbfile)) as con:
            cols = ",".join(["?"] * cols)
            query = f"INSERT INTO parts VALUES ({cols})"
            con.executemany(query, data)
            con.commit()

    def get_part_details(self, lcsc):
        """Get the part details for a list of lcsc numbers."""
        with contextlib.closing(sqlite3.connect(self.dbfile)) as con:
            with con as cur:
                numbers = ",".join([f'"{n}"' for n in lcsc])

                try:
                    return cur.execute(
                        f'SELECT "LCSC Part", "Stock", "Library Type" FROM parts where "LCSC Part" IN ({numbers})'
                    ).fetchall()
                except sqlite3.OperationalError:
                    # parts tabble doesn't exist. can indicate our database is corrupt or we weren't able
                    # to populate from the URL.
                    # act like we returned nothing then.
                    return []

    def update(self):
        """Update the sqlite parts database from the JLCPCB CSV."""
        Thread(target=self.download).start()

    def download(self):
        """The actual worker thread that downloads and imports the CSV data."""
        self.state = LibraryState.DOWNLOAD_RUNNING
        start = time.time()
        wx.PostEvent(self.parent, ResetGaugeEvent())
        # Download the zipped parts database
        fallback_url = "https://jlc.bouni.de/parts.zip"
        with open(os.path.join(self.datadir, "parts.zip"), "wb") as f:
            try:
                r = requests.get(fallback_url, allow_redirects=True, stream=True)
                if r.status_code != requests.codes.ok:
                    wx.PostEvent(
                        self.parent,
                        MessageEvent(
                            title="Download Error",
                            text=f"Failed to download the JLCPCB database, error code {r.status_code}\n"
                            + "URL was:\n"
                            f"'{fallback_url}'",
                            style="error",
                        ),
                    )
                    self.state = LibraryState.INITIALIZED
                    self.create_tables(["placeholder_invalid_column_fix_errors"])
                    return

                size = int(r.headers.get("Content-Length"))
                self.logger.debug(
                    f"Download parts db with a size of {(size / 1024 / 1024):.2f}MB"
                )
                for data in r.iter_content(chunk_size=4096):
                    f.write(data)
                    progress = f.tell() / size * 100
                    wx.PostEvent(self.parent, UpdateGaugeEvent(value=progress))
            except Exception as e:
                wx.PostEvent(
                    self.parent,
                    MessageEvent(
                        title="Download Error",
                        text=f"Failed to download the JLCPCB database, {e}",
                        style="error",
                    ),
                )
                self.state = LibraryState.INITIALIZED
                self.create_tables(["placeholder_invalid_column_fix_errors"])
                return
        # rename existing parts.db to parts.db.bak, delete already existing bak file if neccesary
        if os.path.exists(self.dbfile):
<<<<<<< HEAD
            os.rename(
                self.dbfile,
                f"{self.dbfile}-{dt.now().strftime('%Y-%m-%d-%H-%M-%S')}.bak",
            )
=======
            if os.path.exists(f"{self.dbfile}.bak"):
                os.remove(f"{self.dbfile}.bak")
            os.rename(self.dbfile, f"{self.dbfile}.bak")
>>>>>>> 03094358
        # unzip downloaded parts.zip
        with zipfile.ZipFile(os.path.join(self.datadir, "parts.zip"), "r") as z:
            z.extractall(self.datadir)
        # check if dbfile was successfully extracted
        if not os.path.exists(self.dbfile):
            if os.path.exists(f"{self.dbfile}.bak"):
                os.rename(f"{self.dbfile}.bak", self.dbfile)
                wx.PostEvent(
                    self.parent,
                    MessageEvent(
                        title="Download Error",
                        text=f"Failed to download the JLCPCB database, db was not extracted from zip",
                        style="error",
                    ),
                )
                self.state = LibraryState.INITIALIZED
                self.create_tables(["placeholder_invalid_column_fix_errors"])
                return
        else:
            wx.PostEvent(self.parent, ResetGaugeEvent())
            end = time.time()
            wx.PostEvent(self.parent, PopulateFootprintListEvent())
            wx.PostEvent(
                self.parent,
                MessageEvent(
                    title="Success",
                    text=f"Successfully downloaded and imported the JLCPCB database in {end-start:.2f} seconds!",
                    style="info",
                ),
            )
            self.state = LibraryState.INITIALIZED

    def create_tables(self, headers):
        self.create_meta_table()
        self.delete_parts_table()
        self.create_parts_table(headers)
        self.create_rotation_table()
        self.create_mapping_table()

    @property
    def categories(self):
        """The primary categories in the database.

        Caching the relatively small set of category and subcategory maps
        gives a noticeable speed improvement over repeatedly reading the
        information from the on-disk database.
        """
        if self.category_map == {}:
            # Populate the cache.
            with contextlib.closing(sqlite3.connect(self.dbfile)) as con:
                with con as cur:
                    for row in cur.execute(
                        f'SELECT DISTINCT "First Category", "Second Category" FROM parts ORDER BY UPPER("First Category"), UPPER("Second Category")'
                    ):
                        self.category_map.setdefault(row[0], []).append(row[1])
        return list(self.category_map.keys())

    def get_subcategories(self, category):
        """Get the subcategories associated with the given category."""
        return self.category_map[category]<|MERGE_RESOLUTION|>--- conflicted
+++ resolved
@@ -380,16 +380,10 @@
                 return
         # rename existing parts.db to parts.db.bak, delete already existing bak file if neccesary
         if os.path.exists(self.dbfile):
-<<<<<<< HEAD
             os.rename(
                 self.dbfile,
                 f"{self.dbfile}-{dt.now().strftime('%Y-%m-%d-%H-%M-%S')}.bak",
             )
-=======
-            if os.path.exists(f"{self.dbfile}.bak"):
-                os.remove(f"{self.dbfile}.bak")
-            os.rename(self.dbfile, f"{self.dbfile}.bak")
->>>>>>> 03094358
         # unzip downloaded parts.zip
         with zipfile.ZipFile(os.path.join(self.datadir, "parts.zip"), "r") as z:
             z.extractall(self.datadir)
