--- conflicted
+++ resolved
@@ -244,11 +244,7 @@
             align=wx.ALIGN_CENTER,
             flags=wx.dataview.DATAVIEW_COL_RESIZABLE,
         )
-<<<<<<< HEAD
-        self.lcsc = self.footprint_list.AppendTextColumn(
-=======
         self.type_column = self.footprint_list.AppendTextColumn(
->>>>>>> 72f9d3b2
             "Type",
             mode=wx.dataview.DATAVIEW_CELL_INERT,
             width=int(self.scale_factor * 100),
